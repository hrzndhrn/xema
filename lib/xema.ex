defmodule Xema do
  @moduledoc """
  A schema validator inspired by [JSON Schema](http://json-schema.org).

  All available keywords to construct a schema are described on page
  [Usage](usage.html).

  This module can be used to construct a schema module. Should a module
  contain multiple schemas the option `multi: true` is required.

  `use Xema` imports `Xema.Builder` and extends the module with the functions
  + `__MODULE__.valid?/2`
  + `__MODULE__.validate/2`
  + `__MODULE__.validate!/2`
  + `__MODULE__.cast/2`
  + `__MODULE__.cast!/2`

  The macro `xema/2` supports the construction of a schema. After that
  the schema is available via the functions above.

  In a multi schema module a schema can be tagged with `@default true` and
  then called by
  + `__MODULE__.valid?/1`
  + `__MODULE__.validate/1`
  + `__MODULE__.validate!/1`
  + `__MODULE__.cast/1`
  + `__MODULE__.cast!/1`

  The functions with arity 1 are also available for single schema modules.

  ## Examples

  Sinlge schema module:

      iex> defmodule SingleSchema do
      ...>   use Xema
      ...>
      ...>   # The name :num is optional.
      ...>   xema :num, do: number(minimum: 1)
      ...> end
      iex>
      iex> SingleSchema.valid?(:num, 6)
      true
      iex> SingleSchema.valid?(5)
      true
      iex> SingleSchema.validate(0)
      {:error, %Xema.ValidationError{
         reason: %{minimum: 1, value: 0}
      }}
      iex> SingleSchema.cast("5")
      {:ok, 5}
      iex> SingleSchema.cast("-5")
      {:error, %Xema.ValidationError{
         reason: %{minimum: 1, value: -5}
      }}

  Multi schema module:

      iex> defmodule Schema do
      ...>   use Xema, multi: true
      ...>
      ...>   @pos integer(minimum: 0)
      ...>   @neg integer(maximum: 0)
      ...>
      ...>   @default true
      ...>   xema :user do
      ...>     map(
      ...>       properties: %{
      ...>         name: string(min_length: 1),
      ...>         age: @pos
      ...>       }
      ...>     )
      ...>   end
      ...>
      ...>   xema :nums do
      ...>     map(
      ...>       properties: %{
      ...>         pos: list(items: @pos),
      ...>         neg: list(items: @neg)
      ...>       }
      ...>     )
      ...>   end
      ...> end
      iex>
      iex> Schema.valid?(:user, %{name: "John", age: 21})
      true
      iex> Schema.valid?(%{name: "John", age: 21})
      true
      iex> Schema.valid?(%{name: "", age: 21})
      false
      iex> Schema.validate(%{name: "John", age: 21})
      :ok
      iex> Schema.validate(%{name: "", age: 21})
      {:error, %Xema.ValidationError{
        reason: %{
          properties: %{name: %{min_length: 1, value: ""}}}
        }
      }
      iex> Schema.valid?(:nums, %{pos: [1, 2, 3]})
      true
      iex> Schema.valid?(:nums, %{neg: [1, 2, 3]})
      false
      ```
  """

  use Xema.Behaviour

  import Xema.Utils, only: [to_existing_atom: 1]

  alias Xema.{
    Castable,
    CastError,
    Ref,
    Schema,
    SchemaValidator
  }

  @keywords Schema.keywords()
  @types Schema.types()

  @doc false
  defmacro __using__(opts) do
    multi = Keyword.get(opts, :multi, false)

    quote do
      import Xema.Builder
      @xemas []
      @default false
      @multi unquote(multi)
    end
  end

  @doc """
  This function creates the schema from the given `data`.

  Possible options:
  + `:loader` - a loader for remote schemas. This option will overwrite the
                loader from the config.
                See [Configure a loader](loader.html) to how to define a loader.

  + `inline` - inlined all references in the schema. Default `:true`.

  ## Examples

  Simple schema:

      iex> schema = Xema.new :string
      iex> Xema.valid? schema, "hello"
      true
      iex> Xema.valid? schema, 42
      false

  Schema:

      iex> schema = Xema.new {:string, min_length: 3, max_length: 12}
      iex> Xema.valid? schema, "hello"
      true
      iex> Xema.valid? schema, "hi"
      false

  Nested schemas:

      iex> schema = Xema.new {:list, items: {:number, minimum: 2}}
      iex> Xema.validate(schema, [2, 3, 4])
      :ok
      iex> Xema.valid?(schema, [2, 3, 4])
      true
      iex> Xema.validate(schema, [2, 3, 1])
      {:error, %Xema.ValidationError{
        reason: %{
          items: [{2, %{value: 1, minimum: 2}}]}
        }
      }

  More examples can be found on page
  [Usage](https://hexdocs.pm/xema/usage.html#content).
  """
  @spec new(Schema.t() | Schema.type() | tuple | atom | keyword, keyword) ::
          Xema.t()
  def new(data, opts)

  # The implementation of `init`.
  #
  # This function prepares the given keyword list for the function schema.
  @impl true
  @doc false
  @spec init(atom | keyword | {atom | [atom], keyword}) :: Schema.t()
  def init(type) when is_atom(type), do: init({type, []})

  def init(val) when is_list(val) do
    case Keyword.keyword?(val) do
      true ->
        # init without a given type
        init({:any, val})

      false ->
        # init with multiple types
        init({val, []})
    end
  end

  def init({:ref, pointer}), do: init({:any, ref: pointer})

  def init(data) do
    SchemaValidator.validate!(data)
    schema(data)
  end

  # This function creates a schema from the given data.
  defp schema(type, opts \\ [])

  # Extracts the schema form a `%Xema{}` struct.
  # This function will be just called for nested schemas.
  @spec schema(Xema.t(), keyword) :: Schema.t()
  defp schema(%Xema{schema: schema}, _), do: schema

  # Creates a schema from a list. Expected a list of types or a keyword list
  # for an any schema.
  # This function will be just called for nested schemas.
  @spec schema([Schema.type()] | keyword, keyword) :: Schema.t()
  defp schema(list, opts) when is_list(list) do
    case Keyword.keyword?(list) do
      true ->
        schema({:any, list}, opts)

      false ->
        schema({list, []}, opts)
    end
  end

  # Creates a schema from an atom.
  # This function will be just called for nested schemas.
  @spec schema(Schema.type(), keyword) :: Schema.t()
  defp schema(value, opts)
       when is_atom(value),
       do: schema({value, []}, opts)

  # Creates a bool schema. Keywords and opts will be ignored.
  @spec schema({Schema.type() | [Schema.type()], keyword}, keyword) ::
          Schema.t()
  defp schema({bool, _}, _) when is_boolean(bool), do: Schema.new(type: bool)

  # Creates a schema for a reference.
  defp schema({:ref, keywords}, _), do: schema({:any, [{:ref, keywords}]})

  defp schema({type, keywords}, _),
    do:
      keywords
      |> Keyword.put(:type, type)
      |> update()
      |> Schema.new()

  # This function creates the schema tree.
  @spec update(keyword) :: keyword
  defp update(keywords),
    do:
      keywords
      |> Keyword.update(:additional_items, nil, &bool_or_schema/1)
      |> Keyword.update(:additional_properties, nil, &bool_or_schema/1)
      |> Keyword.update(:all_of, nil, &schemas/1)
      |> Keyword.update(:any_of, nil, &schemas/1)
      |> Keyword.update(:contains, nil, &schema/1)
      |> Keyword.update(:dependencies, nil, &dependencies/1)
      |> Keyword.update(:else, nil, &schema/1)
      |> Keyword.update(:if, nil, &schema/1)
      |> Keyword.update(:items, nil, &items/1)
      |> Keyword.update(:not, nil, &schema/1)
      |> Keyword.update(:one_of, nil, &schemas/1)
      |> Keyword.update(:pattern_properties, nil, &schemas/1)
      |> Keyword.update(:properties, nil, &schemas/1)
      |> Keyword.update(:property_names, nil, &schema/1)
      |> Keyword.update(:definitions, nil, &schemas/1)
      |> Keyword.update(:required, nil, &MapSet.new/1)
      |> Keyword.update(:then, nil, &schema/1)
      |> update_allow()
      |> update_data()

  @spec schemas(list) :: list
  defp schemas(list) when is_list(list),
    do: Enum.map(list, fn schema -> schema(schema) end)

  @spec schemas(map) :: map
  defp schemas(map) when is_map(map),
    do: map_values(map, &schema/1)

  @spec dependencies(map) :: map
  defp dependencies(map),
    do:
      Enum.into(map, %{}, fn
        {key, dep} when is_list(dep) ->
          case Keyword.keyword?(dep) do
            true -> {key, schema(dep)}
            false -> {key, dep}
          end

        {key, dep} when is_boolean(dep) ->
          {key, schema(dep)}

        {key, dep} when is_atom(dep) ->
          {key, [dep]}

        {key, dep} when is_binary(dep) ->
          {key, [dep]}

        {key, dep} ->
          {key, schema(dep)}
      end)

  @spec bool_or_schema(boolean | atom) :: boolean | Schema.t()
  defp bool_or_schema(bool) when is_boolean(bool), do: bool

  defp bool_or_schema(schema), do: schema(schema)

  @spec items(any) :: list
  defp items(schema) when is_atom(schema) or is_tuple(schema),
    do: schema(schema)

  defp items(value) when is_list(value) do
    case Keyword.keyword?(value) do
      true ->
        case schemas?(value) do
          true -> schemas(value)
          false -> schema(value)
        end

      false ->
        schemas(value)
    end
  end

  defp items(items), do: items

  @spec schemas?(keyword) :: boolean
  defp schemas?(value),
    do:
      value
      |> Keyword.keys()
      |> Enum.all?(fn type -> type in [:ref | @types] end)

  defp update_allow(keywords) do
    case Keyword.pop(keywords, :allow, :undefined) do
      {:undefined, keywords} ->
        keywords

      {value, keywords} ->
        Keyword.update!(keywords, :type, fn
          types when is_list(types) -> [value | types]
          type -> [type, value]
        end)
    end
  end

  defp update_data(keywords) do
    {data, keywords} = do_update_data(keywords)

    data =
      case Enum.empty?(data) do
        true -> nil
        false -> data
      end

    Keyword.put(keywords, :data, data)
  end

  @spec do_update_data(keyword) :: {map, keyword}
  defp do_update_data(keywords),
    do:
      keywords
      |> diff_keywords()
      |> Enum.reduce({%{}, keywords}, fn key, {data, keywords} ->
        {value, keywords} = Keyword.pop(keywords, key)
        {Map.put(data, key, maybe_schema(value)), keywords}
      end)

  defp maybe_schema(list) when is_list(list) do
    case Keyword.keyword?(list) do
      true ->
        case has_keyword?(list) do
          true -> schema(list)
          false -> list
        end

      false ->
        Enum.map(list, &maybe_schema/1)
    end
  end

  defp maybe_schema(atom) when is_atom(atom) do
    case atom in Schema.types() do
      true -> schema(atom)
      false -> atom
    end
  end

  defp maybe_schema({:ref, str} = ref) when is_binary(str), do: schema(ref)

  defp maybe_schema({atom, list} = tuple)
       when is_atom(atom) and is_list(list) do
    case atom in Schema.types() do
      true -> schema(tuple)
      false -> tuple
    end
  end

  defp maybe_schema(%_{} = struct), do: struct

  defp maybe_schema(map) when is_map(map), do: map_values(map, &maybe_schema/1)

  defp maybe_schema(value), do: value

  defp diff_keywords(list),
    do:
      list
      |> Keyword.keys()
      |> MapSet.new()
      |> MapSet.difference(MapSet.new(@keywords))
      |> MapSet.to_list()

  defp has_keyword?(list),
    do:
      list
      |> Keyword.keys()
      |> MapSet.new()
      |> MapSet.disjoint?(MapSet.new(@keywords))
      |> Kernel.not()

  # Returns a map where each value is the result of invoking `fun` on each
  # value of the given `map`.
  @spec map_values(map, (any -> any)) :: map
  defp map_values(map, fun) when is_map(map) and is_function(fun),
    do: Enum.into(map, %{}, fn {key, val} -> {key, fun.(val)} end)

  @doc """
  Returns the source for a given `xema`. The output can differ from the input
  if the schema contains references. To get the original source the schema
  must be created with `inline: false`.

  ## Examples

      iex> {:integer, minimum: 1} |> Xema.new() |> Xema.source()
      {:integer, minimum: 1}
  """
  @spec source(Xema.t() | Schema.t()) :: atom | keyword | {atom, keyword}
  def source(%Xema{} = xema), do: source(xema.schema)

  def source(%Schema{} = schema) do
    type = schema.type
    data = Map.get(schema, :data) || %{}

    keywords =
      schema
      |> Schema.to_map()
      |> Map.delete(:type)
      |> Map.delete(:data)
      |> Map.merge(data)
      |> Enum.map(fn {key, val} -> {key, nested_source(val)} end)
      |> map_ref()

    case {type, keywords} do
      {type, []} -> type
      {:any, keywords} -> keywords
      tuple -> tuple
    end
  end

  defp map_ref(keywords) do
    case Keyword.has_key?(keywords, :ref) do
      true ->
        if length(keywords) == 1 do
          keywords[:ref]
        else
          {_, pointer} = keywords[:ref]
          Keyword.put(keywords, :ref, pointer)
        end

      false ->
        keywords
    end
  end

  defp nested_source(%Schema{} = val), do: source(val)

  defp nested_source(%Ref{} = val), do: {:ref, val.pointer}

  defp nested_source(%MapSet{} = val), do: Map.keys(val.map)

  defp nested_source(%_{} = struct), do: struct

  defp nested_source(val) when is_map(val) do
    map_values(val, &nested_source/1)
  end

  defp nested_source(val) when is_list(val), do: Enum.map(val, &nested_source/1)

  defp nested_source(val), do: val

  @doc """
  Converts the given data using the specified schema. Returns the converted data or an exception.
  """
  @spec cast!(Xema.t(), term) :: term
  def cast!(xema, value, opts \\ []) do
    with {:ok, cast} <- cast(xema, value, opts) do
      cast
    else
      {:error, exception} ->
        raise exception
    end
  end

  @doc """
  Converts the given data using the specified schema. Returns `{:ok, result}` or
  `{:error, reason}`. The `result` is converted and validated with the schema.

  ## Examples:

      iex> schema = Xema.new({:integer, minimum: 1})
      iex> Xema.cast(schema, "5")
      {:ok, 5}
      iex> Xema.cast(schema, "five")
      {:error, %Xema.CastError{
        key: nil,
        path: [],
        to: :integer,
        value: "five"
      }}
      iex> Xema.cast(schema, "0")
      {:error, %Xema.ValidationError{
        reason: %{minimum: 1, value: 0}
      }}
  """
  @spec cast(Xema.t(), term) :: {:ok, term} | {:error, term}
  def cast(%Xema{schema: schema}, value, opts \\ []) do
    result = do_cast!(schema, value, opts, [])

    with :ok <- validate(schema, result), do: {:ok, result}
  rescue
    error ->
      {:error, error}
  catch
    {:error, reason} ->
      {:error,
       CastError.exception(
         to: Map.get(reason, :to),
         key: Map.get(reason, :key),
         value: Map.get(reason, :value),
         path: Enum.reverse(reason.path)
       )}
  end

  @spec do_cast!(Schema.t(), term, keyword, list) :: {:ok, term} | {:error, term}
  defp do_cast!(%Schema{} = schema, value, opts, path)
       when is_list(value) or is_tuple(value) or is_map(value) do
    value = cast_values!(schema, value, opts, path)

    with {:ok, cast} <- castable_cast(schema, value) do
      cast
    else
      {:error, reason} ->
        throw({:error, Map.put(reason, :path, path)})
    end
  end

  defp do_cast!(%Schema{} = schema, value, _opts, path) do
    with {:ok, cast} <- castable_cast(schema, value) do
      cast
    else
      {:error, reason} ->
        throw({:error, Map.put(reason, :path, path)})
    end
  end

<<<<<<< HEAD
  defp do_cast!(schemas, value, opts, path) when is_list(schemas) do
    schemas
    |> Enum.reduce_while(:error, fn schema, acc ->
      try do
        {:halt, {:ok, do_cast!(schema, value, opts, path)}}
      catch
        {:error, _} -> {:cont, acc}
      end
    end)
    |> case do
      {:ok, cast} ->
        cast

      :error ->
        types = Enum.map(schemas, fn schema -> schema.type end)
        throw({:error, %{to: types, value: value, path: path}})
    end
  end

  defp do_cast!(nil, value, _, _), do: value
=======
  defp do_cast!(nil, value, _), do: value
>>>>>>> 54785a8b

  @spec castable_cast(Schema.t(), term) :: {:ok, term} | {:error, term}
  defp castable_cast(%Schema{} = schema, value) do
    case do_castable_cast(schema, value) do
      {:ok, _} = ok ->
        ok

      {:error, _} = error ->
        error

      _ ->
        case schema do
          %{type: :struct, module: module} -> {:error, %{to: module, value: value}}
          %{type: type} -> {:error, %{to: type, value: value}}
        end
    end
  end

  defp do_castable_cast(%Schema{caster: caster}, value)
       when is_function(caster),
       do: caster.(value)

  defp do_castable_cast(%Schema{caster: {caster, fun}}, value)
       when is_atom(caster) and is_atom(fun),
       do: apply(caster, fun, [value])

  defp do_castable_cast(%Schema{caster: {caster, fun, args}}, value)
       when is_atom(caster) and is_atom(fun),
       do: apply(caster, fun, [value | args])

  defp do_castable_cast(%Schema{caster: caster}, value)
       when caster != nil and is_atom(caster),
       do: caster.cast(value)

  defp do_castable_cast(schema, value) do
    with {:ok, value} <- Castable.cast(value, schema) do
      schema
      |> get_combiner()
      |> case do
        [] ->
          {:ok, value}

        schemas ->
          schemas
          |> Enum.reduce_while(:error, fn schema, acc ->
            case Castable.cast(value, schema) do
              {:ok, _} = result -> {:halt, result}
              _ -> {:cont, acc}
            end
          end)
          |> case do
            :error ->
              to = Enum.map(schemas, fn schema -> schema.type end)
              {:error, %{to: to, value: value}}

            result ->
              result
          end
      end
    end
  end

  @spec cast_values!(Schema.t(), term, keyword, list) :: term
  defp cast_values!(schema, tuple, opts, path) when is_tuple(tuple),
    do:
      schema
      |> cast_values!(Tuple.to_list(tuple), opts, path)
      |> List.to_tuple()

  defp cast_values!(schema, %module{} = struct, opts, path),
    do:
      schema
      |> cast_values!(Map.from_struct(struct), opts, path)
      |> to_struct(module)

  defp cast_values!(%Schema{keys: keys} = schema, data, opts, path) when is_list(data) do
    case Keyword.keyword?(data) do
      true ->
        properties = Map.get(schema, :properties) || %{}
        additional_properties = Map.get(schema, :additional_properties)

<<<<<<< HEAD
        Enum.map(data, fn {key, value} ->
          {key, do_cast!(Map.get(properties, key_to(keys, key)), value, opts, [key | path])}
        end)
=======
        data =
          Enum.map(data, fn {key, value} ->
            property = Map.get(properties, key_to(keys, key), additional_properties)
            {key, do_cast!(property, value, [key | path])}
          end)

        cast_combiner(schema, data, path)
>>>>>>> 54785a8b

      false ->
        case Map.get(schema, :items) do
          nil ->
            data

          %Schema{} = items ->
            data
            |> Enum.with_index()
            |> Enum.map(fn {item, index} -> do_cast!(items, item, opts, [index | path]) end)

          items ->
            additional_items = Map.get(schema, :additional_items)

            data
            |> Enum.with_index()
            |> Enum.map(fn {item, index} ->
<<<<<<< HEAD
              do_cast!(Enum.at(items, index), item, opts, [index | path])
=======
              do_cast!(Enum.at(items, index, additional_items), item, [index | path])
>>>>>>> 54785a8b
            end)

          schemas ->
            IO.inspect(schemas)
            :todo
        end
    end
  end

<<<<<<< HEAD
  defp cast_values!(%Schema{keys: keys, type: type} = schema, data, opts, path)
       when is_map(data) do
    properties = get_properties(schema)
    keys = if type == :keyword, do: :atoms, else: keys

    Enum.into(data, %{}, fn {key, value} ->
      {key, do_cast!(Map.get(properties, key_to(keys, key)), value, opts, [key | path])}
    end)
  end

  @spec get_properties(Schema.t()) :: map
  defp get_properties(schema) do
    schema
    |> get_combiner()
    |> Enum.reduce(%{}, fn schema, acc ->
      Map.merge(acc, schema.properties || %{}, fn
        _key, a, b when is_list(a) -> Enum.concat(a, [b])
        _key, a, b -> [a, b]
=======
  defp cast_values!(%Schema{keys: keys, type: type} = schema, data, path) when is_map(data) do
    properties = Map.get(schema, :properties) || %{}
    additional_properties = Map.get(schema, :additional_properties)
    keys = if type == :keyword, do: :atoms, else: keys

    data =
      Enum.into(data, %{}, fn {key, value} ->
        schema = Map.get(properties, key_to(keys, key), additional_properties)
        {key, do_cast!(schema, value, [key | path])}
>>>>>>> 54785a8b
      end)

    cast_combiner(schema, data, path)
  end

  defp cast_combiner(schema, data, path) do
    schema
    |> get_combiner()
    |> Enum.reverse()
    |> Enum.reduce(data, fn schema, acc ->
      try do
        do_cast!(schema, acc, path)
      catch
        _ -> acc
      end
    end)
  end

  @spec get_combiner(Schema.t()) :: [Schema.t()]
  defp get_combiner(%Schema{} = schema) do
    [schema.any_of || [], schema.all_of || [], schema.one_of || []]
    |> Enum.concat()
  end

  defp key_to(:atoms, key) when is_binary(key), do: to_existing_atom(key)

  defp key_to(:strings, key) when is_atom(key), do: to_string(key)

  defp key_to(_, key) when is_binary(key) or is_atom(key), do: key

  defp to_struct(data, module), do: struct!(module, data)
end<|MERGE_RESOLUTION|>--- conflicted
+++ resolved
@@ -569,30 +569,7 @@
     end
   end
 
-<<<<<<< HEAD
-  defp do_cast!(schemas, value, opts, path) when is_list(schemas) do
-    schemas
-    |> Enum.reduce_while(:error, fn schema, acc ->
-      try do
-        {:halt, {:ok, do_cast!(schema, value, opts, path)}}
-      catch
-        {:error, _} -> {:cont, acc}
-      end
-    end)
-    |> case do
-      {:ok, cast} ->
-        cast
-
-      :error ->
-        types = Enum.map(schemas, fn schema -> schema.type end)
-        throw({:error, %{to: types, value: value, path: path}})
-    end
-  end
-
-  defp do_cast!(nil, value, _, _), do: value
-=======
-  defp do_cast!(nil, value, _), do: value
->>>>>>> 54785a8b
+  defp do_cast!(nil, value, _opts, _path), do: value
 
   @spec castable_cast(Schema.t(), term) :: {:ok, term} | {:error, term}
   defp castable_cast(%Schema{} = schema, value) do
@@ -674,19 +651,13 @@
         properties = Map.get(schema, :properties) || %{}
         additional_properties = Map.get(schema, :additional_properties)
 
-<<<<<<< HEAD
-        Enum.map(data, fn {key, value} ->
-          {key, do_cast!(Map.get(properties, key_to(keys, key)), value, opts, [key | path])}
-        end)
-=======
         data =
           Enum.map(data, fn {key, value} ->
             property = Map.get(properties, key_to(keys, key), additional_properties)
-            {key, do_cast!(property, value, [key | path])}
+            {key, do_cast!(property, value, opts, [key | path])}
           end)
 
-        cast_combiner(schema, data, path)
->>>>>>> 54785a8b
+        cast_combiner(schema, data, opts, path)
 
       false ->
         case Map.get(schema, :items) do
@@ -704,41 +675,14 @@
             data
             |> Enum.with_index()
             |> Enum.map(fn {item, index} ->
-<<<<<<< HEAD
-              do_cast!(Enum.at(items, index), item, opts, [index | path])
-=======
-              do_cast!(Enum.at(items, index, additional_items), item, [index | path])
->>>>>>> 54785a8b
+              do_cast!(Enum.at(items, index, additional_items), item, opts, [index | path])
             end)
-
-          schemas ->
-            IO.inspect(schemas)
-            :todo
         end
     end
   end
 
-<<<<<<< HEAD
   defp cast_values!(%Schema{keys: keys, type: type} = schema, data, opts, path)
        when is_map(data) do
-    properties = get_properties(schema)
-    keys = if type == :keyword, do: :atoms, else: keys
-
-    Enum.into(data, %{}, fn {key, value} ->
-      {key, do_cast!(Map.get(properties, key_to(keys, key)), value, opts, [key | path])}
-    end)
-  end
-
-  @spec get_properties(Schema.t()) :: map
-  defp get_properties(schema) do
-    schema
-    |> get_combiner()
-    |> Enum.reduce(%{}, fn schema, acc ->
-      Map.merge(acc, schema.properties || %{}, fn
-        _key, a, b when is_list(a) -> Enum.concat(a, [b])
-        _key, a, b -> [a, b]
-=======
-  defp cast_values!(%Schema{keys: keys, type: type} = schema, data, path) when is_map(data) do
     properties = Map.get(schema, :properties) || %{}
     additional_properties = Map.get(schema, :additional_properties)
     keys = if type == :keyword, do: :atoms, else: keys
@@ -746,20 +690,19 @@
     data =
       Enum.into(data, %{}, fn {key, value} ->
         schema = Map.get(properties, key_to(keys, key), additional_properties)
-        {key, do_cast!(schema, value, [key | path])}
->>>>>>> 54785a8b
+        {key, do_cast!(schema, value, opts, [key | path])}
       end)
 
-    cast_combiner(schema, data, path)
-  end
-
-  defp cast_combiner(schema, data, path) do
+    cast_combiner(schema, data, opts, path)
+  end
+
+  defp cast_combiner(schema, data, opts, path) do
     schema
     |> get_combiner()
     |> Enum.reverse()
     |> Enum.reduce(data, fn schema, acc ->
       try do
-        do_cast!(schema, acc, path)
+        do_cast!(schema, acc, opts, path)
       catch
         _ -> acc
       end
