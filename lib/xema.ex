--- conflicted
+++ resolved
@@ -707,41 +707,12 @@
        when caster != nil and is_atom(caster),
        do: caster.cast(value)
 
-<<<<<<< HEAD
-  defp do_castable_cast(schema, value) do
-    with {:ok, value} <- Castable.cast(value, schema) do
-      schema
-      |> get_combiner()
-      |> IO.inspect(label: :do_castable_cast)
-      |> case do
-        [] ->
-          {:ok, value}
-
-        schemas ->
-          schemas
-          |> Enum.reduce_while(:error, fn schema, acc ->
-            case Castable.cast(value, schema) do
-              {:ok, _} = result -> {:halt, result}
-              _ -> {:cont, acc}
-            end
-          end)
-          |> case do
-            :error ->
-              to = Enum.map(schemas, fn schema -> schema.type end)
-              {:error, %{to: to, value: value}}
-
-            result ->
-              result
-          end
-      end
-=======
   defp do_castable_cast(schema, value), do: Castable.cast(value, schema)
 
   @spec cast_values(Schema.t(), term, keyword, list) :: term
   defp cast_values(schema, tuple, opts, path) when is_tuple(tuple) do
     with {:ok, values} <- cast_values(schema, Tuple.to_list(tuple), opts, path) do
       {:ok, List.to_tuple(values)}
->>>>>>> 665e6fb8
     end
   end
 
@@ -751,42 +722,6 @@
     end
   end
 
-<<<<<<< HEAD
-  defp cast_values!(%Schema{keys: keys, type: type} = schema, data, opts, path)
-       when is_map(data) do
-    properties = Map.get(schema, :properties)
-    pattern_properties = Map.get(schema, :pattern_properties)
-    keys = if type == :keyword, do: :atoms, else: keys
-
-    # additional_properties false will be ignored
-    additional_properties =
-      case Map.get(schema, :additional_properties) do
-        false -> nil
-        value -> value
-      end
-
-    data =
-      Enum.into(data, %{}, fn {key, value} ->
-        schema =
-          get_schema(properties, pattern_properties, additional_properties, key_to(keys, key))
-
-        {key, do_cast!(schema, value, opts, [key | path])}
-      end)
-
-    data = delete_additional_properties(schema, data, opts)
-
-    cast_combiner(schema, data, opts, path)
-  end
-
-  defp cast_values!(%Schema{} = schema, data, opts, path) when is_list(data) do
-    case Keyword.keyword?(data) do
-      true -> cast_values_keyword!(schema, data, opts, path)
-      false -> cast_values_list!(schema, data, opts, path)
-    end
-  end
-
-  defp cast_values_keyword!(%Schema{keys: keys} = schema, data, opts, path) do
-=======
   defp cast_values(%Schema{} = schema, data, opts, path) when is_list(data) do
     case Keyword.keyword?(data) do
       true -> cast_values_keyword(schema, data, opts, path)
@@ -827,29 +762,16 @@
   end
 
   defp cast_values_keyword(%Schema{keys: keys} = schema, data, opts, path) when is_list(data) do
->>>>>>> 665e6fb8
     properties = Map.get(schema, :properties)
-    required = Map.get(schema, :required) || []
     pattern_properties = Map.get(schema, :pattern_properties)
 
     # additional_properties false will be ignored
-    additional_properties =
-      case Map.get(schema, :additional_properties) do
-        false -> nil
-        value -> value
-      end
-
-<<<<<<< HEAD
-    data =
-      Enum.map(data, fn {key, value} ->
-        schema =
-          get_schema(properties, pattern_properties, additional_properties, key_to(keys, key))
-=======
+    additional_properties = Map.get(schema, :additional_properties) || nil
+
     data
     |> Enum.reduce_while([], fn {key, value}, acc ->
       schema =
         get_schema(properties, pattern_properties, additional_properties, key_to(keys, key))
->>>>>>> 665e6fb8
 
       case do_cast(schema, value, opts, [key | path]) do
         {:ok, cast} -> {:cont, [{key, cast} | acc]}
@@ -889,26 +811,10 @@
       items ->
         additional_items = Map.get(schema, :additional_items)
 
-<<<<<<< HEAD
-    IO.inspect(data)
-
-    missing =
-      Enum.reduce(required, [], fn required_item, acc ->
-        case Keyword.has_key?(data, required_item) do
-          true -> acc
-          false -> [required_item | acc]
-        end
-      end)
-
-    IO.inspect(missing, label: :missing)
-
-    data = delete_additional_properties(schema, data, opts)
-=======
         data
         |> Enum.with_index()
         |> Enum.reduce_while([], fn {item, index}, acc ->
           schema = Enum.at(items, index, additional_items)
->>>>>>> 665e6fb8
 
           case do_cast(schema, item, opts, [index | path]) do
             {:ok, cast} -> {:cont, [cast | acc]}
@@ -922,27 +828,6 @@
     end
   end
 
-  defp cast_values_list!(%Schema{} = schema, data, opts, path) do
-    case Map.get(schema, :items) do
-      nil ->
-        data
-
-      %Schema{} = items ->
-        data
-        |> Enum.with_index()
-        |> Enum.map(fn {item, index} -> do_cast!(items, item, opts, [index | path]) end)
-
-      items ->
-        additional_items = Map.get(schema, :additional_items)
-
-        data
-        |> Enum.with_index()
-        |> Enum.map(fn {item, index} ->
-          do_cast!(Enum.at(items, index, additional_items), item, opts, [index | path])
-        end)
-    end
-  end
-
   defp get_schema(nil, nil, additional_properties, _key), do: additional_properties
 
   defp get_schema(properties, nil, additional_properties, key),
@@ -980,20 +865,6 @@
 
   defp key?(key, keys, patterns), do: key?(key, keys, []) && key?(key, [], patterns)
 
-<<<<<<< HEAD
-  defp cast_combiner(schema, data, opts, path) do
-    IO.inspect(data, label: :cast_combiner)
-    schema
-    |> get_combiner()
-    |> IO.inspect(label: :combiner)
-    |> Enum.reverse()
-    |> Enum.reduce(data, fn schema, acc ->
-      try do
-        do_cast!(schema, acc, opts, path)
-      catch
-        # TODO: first cast wins. raise error if no cast is successful
-        _ -> acc
-=======
   defp cast_combiner(schema, data, opts, path),
     do:
       schema
@@ -1009,7 +880,6 @@
       case do_cast(schema, data, opts, []) do
         {:ok, cast} -> {cast, errors}
         {:error, error} -> {data, [error | errors]}
->>>>>>> 665e6fb8
       end
     end)
     |> case do
